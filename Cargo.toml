--- conflicted
+++ resolved
@@ -5,12 +5,7 @@
 edition = "2018"
 
 [dependencies]
-<<<<<<< HEAD
-num = "0.1.34"
+num = "0.4"
 image = "0.13.0"
 crossbeam = "0.2.9"
-atomic_chunks_mut = { git = "https://github.com/jimblandy/atomic-chunks-mut.git" }
-=======
-num = "0.4"
-image = "0.13.0"
->>>>>>> 9fe19ff6
+atomic_chunks_mut = { git = "https://github.com/jimblandy/atomic-chunks-mut.git" }