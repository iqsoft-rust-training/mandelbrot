--- conflicted
+++ resolved
@@ -148,12 +148,8 @@
     Ok(())
 }
 
-<<<<<<< HEAD
 use atomic_chunks_mut::AtomicChunksMut;
-use std::io::Write;
-=======
 use std::env;
->>>>>>> 9fe19ff6
 
 fn main() {
     let args: Vec<String> = env::args().collect();
@@ -176,7 +172,7 @@
     let mut pixels = vec![0; bounds.0 * bounds.1];
 
     let threads = 8;
-    let band_rows = bounds.1 / 400;
+    let band_rows = bounds.1 / 400 + 1;
 
     {
         let bands = AtomicChunksMut::new(&mut pixels, band_rows * bounds.0);
